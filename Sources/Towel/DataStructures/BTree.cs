using System;
using System.Collections;
using System.Collections.Generic;
namespace Towel.DataStructures
{
	/// <summary>A single node of BTree</summary>
	/// <typeparam name="T">Data type of tree</typeparam>
	public class BTreeNode<T> : ISteppable<T>
	{
		/// <summary>The array of items</summary>
		internal T[] Items;
		/// <summary> The array of references (pointers to child nodes)</summary>
		internal BTreeNode<T>?[] Children;
		/// <summary> The reference to the parent node.
		/// It is null only for the Root node</summary>
		internal BTreeNode<T>? Parent;
		/// <summary> The index of the child reference
		/// in the `Children` array of its parent</summary>
		internal byte ParentIndex;
		/// <summary> The items present in this node</summary>
		public byte Count { get; internal set; }
		/// <summary> The fixed maximum degree a node can have</summary>
		public int MaxDegree => Children.Length;
		/// <summary>
		/// Creates a Node for BTree of given maximum degree
		/// </summary>
		/// <param name="maxdegree">The maximum degree a node can have</param>
		public BTreeNode(uint maxdegree)
		{
			Items = new T[maxdegree - 1];
			Children = new BTreeNode<T>?[maxdegree];
		}
		/// <summary>Denotes whether the node is a leaf node or not</summary>
		public bool IsLeaf => Children[0] == null; //A node has degree either 0 (which impilies it is leaf) or maxsize
		/// <summary>Denotes whether the node is at full capacity or not</summary>
		public bool IsFull => Count + 1 == MaxDegree;
		/// <summary>
		/// Returns the leftmost node of the subtree rooted at this node
		/// </summary>
		/// <param name="someNode">The node whose leftmost node is needed</param>
		/// <returns>The leftmost node of the B-Tree</returns>
		public static BTreeNode<T> LeftmostNode(BTreeNode<T> someNode)
		{
			BTreeNode<T>? lc = someNode.Children[0];
			while (lc != null)
			{
				someNode = lc;
				lc = someNode.Children[0];
			}
			return someNode;
		}
		/// <summary>
		/// Given a item's index in a node, returns the node and index of the item which is next to the given item.
		/// </summary>
		/// <param name="node">The node in which the current item is contained</param>
		/// <param name="lastpos">The index of the item within the node</param>
		/// <returns>The node and index of the next item</returns>
		public static (BTreeNode<T>?, int) NextNode(BTreeNode<T> node, int lastpos)
		{
			lastpos++;
			BTreeNode<T>? p = node.Children[lastpos];
			if (lastpos >= node.Count && p == null)
			{
				lastpos = node.ParentIndex;
				p = node.Parent;
				while (p != null && lastpos == p.Count)
				{
					node = p;
					p = p.Parent;
					lastpos = node.ParentIndex;
				}
				return (p, lastpos);
			}
			else if (p != null)
			{
				return (LeftmostNode(p), 0);
			}
			else
			{
				return (node, lastpos);
			}
		}
		/// <inheritdoc/>
		public StepStatus StepperBreak<TStep>(TStep step = default) where TStep : struct, IFunc<T, StepStatus>
		{
			int pos = 0;
			BTreeNode<T> node;
			BTreeNode<T>? nextnode = BTreeNode<T>.LeftmostNode(this);
			do
			{
				node = nextnode;
				if (step.Invoke(node.Items[pos]) == StepStatus.Break) return StepStatus.Break;
				(nextnode, pos) = BTreeNode<T>.NextNode(node, pos);
			} while (nextnode != null);
			return StepStatus.Break;
		}
	}
	/// <summary>
	/// B-Tree Data structure
	/// /// </summary>
	/// <typeparam name="T">The type to store</typeparam>
	public class BTree<T> : IDataStructure<T>
	where T : IComparable<T>
	{
		/// <summary> The number of elements within this tree</summary>
		public int Count { get; private set; }
		internal BTreeNode<T> Top;
		/// <summary> The fixed size of a node within this tree</summary>
		public readonly byte MaxNodeDegree;
		/// <summary>
		/// Creates a B-Tree having nodes of given maximum size. Maximum size must be even
		/// </summary>
		/// <param name="maxdegree">The maximum degree/children a node can have. Must be even</param>
		public BTree(byte maxdegree)
		{
			if (maxdegree < 4)
				throw new ArgumentException("Maximum degree should be at least 4", nameof(maxdegree));
			else if (maxdegree % 2 != 0)
				throw new ArgumentException("Maximum degree should be an even number", nameof(maxdegree));
			Top = new(maxdegree);
			Count = 0;
			MaxNodeDegree = maxdegree;
		}
		/// <summary>
		/// Searches for an item in the tree and provides the
		/// node it is contained in and its index in the array (as `out` variables)
		/// if it exists. Otherwise provides the leaf node where the item shold be inserted
		/// </summary>
		/// <param name="item">The item to search</param>
		/// <param name="node">The node found</param>
		/// <param name="index">The index at which it is found</param>
		/// <returns>Returns true if item exists in the tree, otherwise false</returns>
		protected bool Search(T item, out BTreeNode<T> node, out int index)
		{
			index = -1;
			BTreeNode<T>? next = Top;
			do
			{
				node = next;
				next = node.Children[node.Count];
				for (int i = 0; i < node.Count; i++)
				{
					int c = node.Items[i].CompareTo(item);
					if (c == 0)
					{
						index = i;
						return true;
					}
					else if (c > 0)
					{
						next = node.Children[i];
						break;
					}
				}
			} while (next != null);
			return false;
		}
		/// <summary>
		/// Searches for an item in the tree
		/// </summary>
		/// <param name="item">The item to search</param>
		/// <returns>Returns true if item is present in tree, otherwise false</returns>
		public bool Search(T item)
		{
			return Search(item, out _, out _);
		}
		/// <summary>
		/// Finds the best index at which the insertion can be done and
		/// inserts the item at the given index, displacing the items as necessary <br/> <br/>
		/// Before using this method, ensure that the node is <br/>
		/// 1. A leaf node <br/>
		/// 2. Can support adding a value in it, i.e Count is at most MaxDegree-1 after insertion
		/// </summary>
		/// <param name="item">Item to add</param>
		/// <param name="node">The node in which the item is to be added</param>
		/// <returns>returns true if addition was successful. If a duplicate is found, addition fails and the method returns false</returns>
		protected bool Add(T item, BTreeNode<T> node)
		{
			int index = 0;
			if (node.Count > 0)
			{
				for (; index < node.Count; index++)
				{
					int c = node.Items[index].CompareTo(item);
					if (c == 0) return false;
					else if (c > 0) break;
				}
				for (int i = node.Count - 1; i >= index; i--)
				{
					node.Items[i + 1] = node.Items[i];
				}
			}
			node.Items[index] = item;
			node.Count++;
			Count++;
			return true;
		}
		/// <summary>
		/// Splits the full node into a node having two child nodes<br/><br/>
		/// Before calling this method, ensure that <br/>
		/// 1. the node is full <br/>
		/// 2. the parent node is Not full (Not applicable for the Root node)
		///  </summary>
		/// <param name="fullNode">The node to split</param>
		protected void Split(BTreeNode<T> fullNode)
		{
			BTreeNode<T> right = new(MaxNodeDegree);
			BTreeNode<T>? parent = fullNode.Parent, x;
			int l = MaxNodeDegree - 1, MedianIndex = l >> 1, i, j;
			for (i = MedianIndex + 1, j = 0; i < l; i++, j++)
			{
				right.Items[j] = fullNode.Items[i];
				fullNode.Items[i] = default!;
			}
			right.Count = (byte)j;
			if (!fullNode.IsLeaf)
			{
				for (i = MedianIndex + 1, j = 0; i <= l; i++, j++)
				{
					right.Children[j] = x = fullNode.Children[i];
					if (x != null)
					{
						x.Parent = right;
						x.ParentIndex = (byte)j;
					}
					fullNode.Children[i] = null;
				}
			}
			fullNode.Count = (byte)MedianIndex;
			if (parent == null) // `fullnode` is Root
			{
				Top = new(MaxNodeDegree);
				Top.Items[0] = fullNode.Items[MedianIndex];
				fullNode.Items[MedianIndex] = default!;
				Top.Count = 1;
				Top.Children[0] = fullNode;
				fullNode.ParentIndex = 0;
				Top.Children[1] = right;
				right.ParentIndex = 1;
				fullNode.Parent = right.Parent = Top;
			}
			else
			{
				for (i = parent.Count + 1, j = i--; i > fullNode.ParentIndex; j--, i--)
				{
					parent.Children[j] = x = parent.Children[i];
					if (x != null) x.ParentIndex = (byte)j;
				}
				for (i = parent.Count, j = i--; i >= fullNode.ParentIndex; j--, i--)
				{
					parent.Items[j] = parent.Items[i];
				}
				parent.Items[j] = fullNode.Items[MedianIndex];
				fullNode.Items[MedianIndex] = default!;
				parent.Children[j] = fullNode;
				fullNode.ParentIndex = (byte)j;
				parent.Children[j + 1] = right;
				right.ParentIndex = (byte)(j + 1);
				right.Parent = parent;
				parent.Count++;
			}
		}
		/// <summary>
		/// Adds a unique element to the tree. <br/> Top down insertion
		/// </summary>
		/// <param name="item">The element to add</param>
		/// <returns>if element is already present in tree,
		/// additon fails and returns false. Otherwise returns true</returns>
		public bool Add(T item)
		{
			if (Top.IsFull)
				Split(Top);
			BTreeNode<T> node = Top;
			BTreeNode<T>? child;
			while (!node.IsLeaf)
			{
				int i = 0, c;
				while (i < node.Count && (c = node.Items[i].CompareTo(item)) <= 0)
				{
					if (c == 0) return false;
					i++;
				}
				child = node.Children[i];
				if (child != null && child.IsFull)
				{
					Split(child);
					c = node.Items[i].CompareTo(item);
					if (c == 0) return false;
					else if (c > 0) child = node.Children[i];
					else child = node.Children[i + 1];
				}
				node = child ?? throw new Exception("Expected a non-null internal node, but found a null node");
			}
			return Add(item, node);
		}
		/// <summary>
		/// Searches and removes the item in the tree if it exists. <br/> Top down deletion
		/// </summary>
		/// <param name="item">item to remove</param>
		/// <returns>true on successful deletion, otherwise false</returns>
		public bool Remove(T item)
		{
			if (Count == 0) return false;
			BTreeNode<T>? node = Top, child;
			int t = MaxNodeDegree >> 1;
			// All nodes (except root) must contain at least this many items
			// [value of (t) in Cormen's "Introduction to Algorithms"]
			do
			{
				int i = 0, c;
				while (i < node.Count && (c = node.Items[i].CompareTo(item)) <= 0)
				{
					if (c == 0)
					{
						if (node.IsLeaf) //CASE 1
						{
							for (int j = i + 1; j < node.Count; j++)
							{
								node.Items[j - 1] = node.Items[j];
							}
							node.Items[--node.Count] = default!;
							node = null;
						}
						else
						{
							BTreeNode<T>? lc = node.Children[i], rc = node.Children[i + 1];
							if (lc == null || rc == null) throw new Exception("Found null children of an internal node!");
							if (lc.Count >= t) // CASE 2a or 2-L
							{
								do
								{
									child = lc;
									lc = lc.Children[lc.Count];
								}
								while (lc != null);
								//At this point lc is null, child is the rightmost node of subtree preceeding `item`
								item = node.Items[i] = child.Items[child.Count - 1];
							}
							else if (rc.Count >= t) // Case 2b or 2-R
							{
								do
								{
									child = rc;
									rc = rc.Children[0];
								} while (rc != null);
								//At this point rc is null, child is the leftmost node of subtree following `item`
								item = node.Items[i++] = child.Items[0];
							}
							else // Case 2c or 2-LR
							{
								int p, q, r = lc.Count;
								lc.Items[lc.Count++] = node.Items[i];
								for (p = i, q = i + 1; q < node.Count; p++, q++)
								{
									node.Items[p] = node.Items[q];
								}
								node.Items[p] = default!;
								for (p = i, q = p + 1; q <= node.Count; p++, q++)
								{
									child = node.Children[p] = node.Children[q];
									if (child != null) child.ParentIndex = (byte)p;
									else throw new Exception("Found null children of an internal node!");
								}
								node.Children[p] = null;
								node.Count--;
								for (p = lc.Count, q = 0; q < rc.Count; p++, q++, lc.Count++)
								{
									lc.Items[p] = rc.Items[q];
									rc.Items[q] = default!;
								}
								for (p = r + 1, q = 0; q <= rc.Count; p++, q++)
								{
									child = lc.Children[p] = rc.Children[q];
									if (child != null)
									{
										child.ParentIndex = (byte)p;
										child.Parent = lc;
									}
									rc.Children[q] = null;
								}
								node.Children[i + 1] = null;
								rc.Parent = null; // delete rc from memory ?
								if (node == Top && node.Count == 0)
								{
									Top = lc;
									Top.Parent = null;
									node.Items = default!;
									node.Children = default!; // delete node from memory ?
									node = lc;
									i = 0;
									continue;
								}
							}
						}
						break;
					}
					i++;
				}
				if (node == null) break; // `node` would be null after Case 1
				else child = node.Children[i]; // `child` will be null only if `node` is a Leaf node
				if (child == null)
				{
					return false; // Reached a leaf node, could not find item in the tree!
				}
				else if (child.Count < t)
				{
					BTreeNode<T>? lc, rc;
					lc = i > 0 ? node.Children[i - 1] : null;
					rc = i < node.Count ? node.Children[i + 1] : null;
					int j;
					if (lc != null && lc.Count >= t) // Case 3a-Left
					{
						for (j = child.Count; j > 0; j--)
						{
							child.Items[j] = child.Items[j - 1];
						}
						child.Count++;
						for (j = child.Count; j > 0; j--)
						{
							rc = child.Children[j] = child.Children[j - 1];
							if (rc != null) rc.ParentIndex = (byte)j;
						}
						rc = lc.Children[lc.Count];
						if (rc != null)
						{
							child.Children[0] = rc;
							rc.Parent = child;
							rc.ParentIndex = 0;
						}
						child.Items[0] = node.Items[i - 1];
						node.Items[i - 1] = lc.Items[--lc.Count];
						lc.Items[lc.Count] = default!;
					}
					else if (rc != null && rc.Count >= t) // Case 3a-Right
					{
						child.Items[child.Count++] = node.Items[i];
						node.Items[i] = rc.Items[0];
						lc = rc.Children[0];
						if (lc != null)
						{
							child.Children[child.Count] = lc;
							lc.ParentIndex = (byte)child.Count;
							lc.Parent = child;
						}
						for (j = 1; j < rc.Count; j++)
						{
							rc.Items[j - 1] = rc.Items[j];
						}
						for (j = 1; j <= rc.Count; j++)
						{
							lc = rc.Children[j - 1] = rc.Children[j];
							if (lc != null) lc.ParentIndex = (byte)(j - 1);
						}
						rc.Children[rc.Count--] = null;
						rc.Items[rc.Count] = default!;
					}
					else
					{
						int k;
						if (lc != null) // Case 3b-Left
						{
							lc.Items[lc.Count++] = node.Items[i - 1];
							for (j = lc.Count, k = 0; k <= child.Count; j++, k++)
							{
								rc = lc.Children[j] = child.Children[k];
								if (rc != null)
								{
									rc.ParentIndex = (byte)j;
									rc.Parent = lc;
								}
							}
							for (k = 0; k < child.Count; k++) lc.Items[lc.Count++] = child.Items[k];
							child.Items = default!;
							child.Children = default!;
							child.Parent = null;
							k = child.ParentIndex;
							child = lc;
						}
						else if (rc != null) // Case 3b-Right || PS: can leave it at else {...} but this avoids Null reference warning
						{
							child.Items[child.Count++] = node.Items[i];
							for (j = child.Count, k = 0; k <= rc.Count; j++, k++)
							{
								lc = child.Children[j] = rc.Children[k];
								if (lc != null)
								{
									lc.ParentIndex = (byte)j;
									lc.Parent = child;
								}
							}
							for (k = 0; k < rc.Count; k++) child.Items[child.Count++] = rc.Items[k];
							rc.Items = default!;
							rc.Children = default!;
							rc.Parent = null;
							k = rc.ParentIndex;
						}
						else
						{
							throw new Exception("Found null children of an internal node!");
						}
						for (; k < node.Count; k++)
						{
							node.Items[k - 1] = node.Items[k];
							lc = node.Children[k] = node.Children[k + 1];
							if (lc != null) lc.ParentIndex = (byte)k;
						}
						node.Children[node.Count--] = null;
						node.Items[node.Count] = default!;
<<<<<<< HEAD
						if (node.Count == 0 && node == Top)
						{
							Top = child;
							Top.Parent = null;
=======
						if (node == Top && node.Count == 0)
						{
							node.Children = null!;
							Top = child;
							Top.Parent = null;
							Top.ParentIndex = 0;
>>>>>>> 84220d22
						}
					}
				}
				node = child;
			}
			while (node != null);
			Count--;
			return true;
		}
		/// <summary>
		/// Struct for Stepper function outputting to array
		/// </summary>
		protected struct StepperToArray : IFunc<T, StepStatus>
		{
			/// <summary>The resultant array</summary>
			public T[] array;
			private int i;
			/// <summary>
			/// Returns the array of elements
			/// </summary>
			/// <param name="size">Size of the array</param>
			public StepperToArray(int size)
			{
				array = new T[size];
				i = 0;
			}
			/// <inheritdoc/>
			public StepStatus Invoke(T arg1)
			{
				array[i++] = arg1;
				return StepStatus.Continue;
			}
		}
		/// <inheritdoc/>
		public T[] ToArray()
		{
			if (Count == 0) return Array.Empty<T>();
			StepperToArray itr = new(Count);
			StepperBreak(itr);
			return itr.array;
		}
		/// <summary>
		/// Prepares an enumerator to enumerate every item in the tree
		/// </summary>
		/// <returns>Enumerator to enumerate the tree</returns>
		public IEnumerator<T> GetEnumerator()
		{
			if (Top != null)
			{
				int pos = 0;
				BTreeNode<T> node;
				BTreeNode<T>? nextnode = BTreeNode<T>.LeftmostNode(Top);
				do
				{
					node = nextnode;
					yield return node.Items[pos];
					(nextnode, pos) = BTreeNode<T>.NextNode(node, pos);
				} while (nextnode != null);
			}
			yield break;
		}
		IEnumerator IEnumerable.GetEnumerator() => GetEnumerator();
		/// <summary>
		/// Checks wheter the given node is the parent of the other or not
		/// </summary>
		/// <param name="node">The node to check if it is the child</param>
		/// <param name="parent">The node to check if it is the parent</param>
		/// <returns>true if the node is child of the other node, otherwise false</returns>
		public bool IsChildOf(BTreeNode<T> node, BTreeNode<T> parent) => node.Parent == parent;
		/// <summary>
		/// Returns the parent node of the given node. (Can be null for the root node)
		/// </summary>
		/// <param name="child">The node whose parent is to be found</param>
		/// <returns>The parent node of the current node, if it exists</returns>
		public BTreeNode<T>? Parent(BTreeNode<T> child) => child.Parent;
		/// <inheritdoc/>
		public StepStatus StepperBreak<TStep>(TStep step = default) where TStep : struct, IFunc<T, StepStatus>
		{
			if (Top != null) return Top.StepperBreak(step);
			else return StepStatus.Break;
		}
	}
}<|MERGE_RESOLUTION|>--- conflicted
+++ resolved
@@ -325,7 +325,7 @@
 						{
 							BTreeNode<T>? lc = node.Children[i], rc = node.Children[i + 1];
 							if (lc == null || rc == null) throw new Exception("Found null children of an internal node!");
-							if (lc.Count >= t) // CASE 2a or 2-L
+							if (lc.Count >= t) //CASE 2a
 							{
 								do
 								{
@@ -336,7 +336,7 @@
 								//At this point lc is null, child is the rightmost node of subtree preceeding `item`
 								item = node.Items[i] = child.Items[child.Count - 1];
 							}
-							else if (rc.Count >= t) // Case 2b or 2-R
+							else if (rc.Count >= t) //Case 2b
 							{
 								do
 								{
@@ -346,7 +346,7 @@
 								//At this point rc is null, child is the leftmost node of subtree following `item`
 								item = node.Items[i++] = child.Items[0];
 							}
-							else // Case 2c or 2-LR
+							else //Case 2c
 							{
 								int p, q, r = lc.Count;
 								lc.Items[lc.Count++] = node.Items[i];
@@ -355,7 +355,7 @@
 									node.Items[p] = node.Items[q];
 								}
 								node.Items[p] = default!;
-								for (p = i, q = p + 1; q <= node.Count; p++, q++)
+								for (p = i + 1, q = p + 1; q <= node.Count; p++, q++)
 								{
 									child = node.Children[p] = node.Children[q];
 									if (child != null) child.ParentIndex = (byte)p;
@@ -368,7 +368,7 @@
 									lc.Items[p] = rc.Items[q];
 									rc.Items[q] = default!;
 								}
-								for (p = r + 1, q = 0; q <= rc.Count; p++, q++)
+								for (p = r, q = 0; q <= rc.Count; p++, q++)
 								{
 									child = lc.Children[p] = rc.Children[q];
 									if (child != null)
@@ -378,7 +378,6 @@
 									}
 									rc.Children[q] = null;
 								}
-								node.Children[i + 1] = null;
 								rc.Parent = null; // delete rc from memory ?
 								if (node == Top && node.Count == 0)
 								{
@@ -386,9 +385,6 @@
 									Top.Parent = null;
 									node.Items = default!;
 									node.Children = default!; // delete node from memory ?
-									node = lc;
-									i = 0;
-									continue;
 								}
 							}
 						}
@@ -473,7 +469,6 @@
 							child.Items = default!;
 							child.Children = default!;
 							child.Parent = null;
-							k = child.ParentIndex;
 							child = lc;
 						}
 						else if (rc != null) // Case 3b-Right || PS: can leave it at else {...} but this avoids Null reference warning
@@ -492,13 +487,12 @@
 							rc.Items = default!;
 							rc.Children = default!;
 							rc.Parent = null;
-							k = rc.ParentIndex;
 						}
 						else
 						{
 							throw new Exception("Found null children of an internal node!");
 						}
-						for (; k < node.Count; k++)
+						for (k = child.ParentIndex + 1; k < node.Count; k++)
 						{
 							node.Items[k - 1] = node.Items[k];
 							lc = node.Children[k] = node.Children[k + 1];
@@ -506,20 +500,6 @@
 						}
 						node.Children[node.Count--] = null;
 						node.Items[node.Count] = default!;
-<<<<<<< HEAD
-						if (node.Count == 0 && node == Top)
-						{
-							Top = child;
-							Top.Parent = null;
-=======
-						if (node == Top && node.Count == 0)
-						{
-							node.Children = null!;
-							Top = child;
-							Top.Parent = null;
-							Top.ParentIndex = 0;
->>>>>>> 84220d22
-						}
 					}
 				}
 				node = child;
