--- conflicted
+++ resolved
@@ -307,17 +307,6 @@
 			return ToEnglishWords(span[..length]);
 		}
 
-<<<<<<< HEAD
-		/// <summary>Converts a <see cref="decimal"/> to the English words <see cref="string"/> representation.</summary>
-		/// <param name="decimal">The <see cref="decimal"/> value to convert to English words <see cref="string"/> representation.</param>
-		/// <returns>The English words <see cref="string"/> representation of the <see cref="decimal"/> value.</returns>
-		public static string ToEnglishWords(this decimal @decimal)
-		{
-			Span<char> span = stackalloc char[NumberToStringBufferSize];
-			@decimal.TryFormat(span, out int length, provider: System.Globalization.CultureInfo.InvariantCulture);
-			return ToEnglishWords(span[..length]);
-		}
-=======
 		/// <summary>Converts a <see cref="ushort"/> to the English words <see cref="string"/> representation.</summary>
 		/// <param name="ushort">The <see cref="ushort"/> value to convert to English words <see cref="string"/> representation.</param>
 		/// <returns>The English words <see cref="string"/> representation of the <see cref="ushort"/> value.</returns>
@@ -1031,6 +1020,5 @@
 		}
 
 #pragma warning restore SA1501 // Statement should not be on a single line
->>>>>>> d3431ec8
 	}
 }